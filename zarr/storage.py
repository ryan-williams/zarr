--- conflicted
+++ resolved
@@ -810,11 +810,7 @@
 
     def __setitem__(self, key, value):
         if self.mode == 'r':
-<<<<<<< HEAD
-            raise PermissionError('store is read-only')
-=======
             err_read_only()
->>>>>>> c8db5b14
         value = ensure_bytes(value)
         self.zf.writestr(key, value)
 
@@ -867,7 +863,6 @@
                 try:
                     info = self.zf.getinfo(name)
                 except KeyError:
-<<<<<<< HEAD
                     pass
                 else:
                     size += info.compress_size
@@ -877,14 +872,9 @@
                 info = self.zf.getinfo(path)
                 return info.compress_size
             except KeyError:
-                raise ValueError('path not found: %r' % path)
-        else:
-            return 0
-=======
-                    err_path_not_found(path)
+                err_path_not_found(path)
             else:
                 return 0
->>>>>>> c8db5b14
 
 
 def migrate_1to2(store):
