--- conflicted
+++ resolved
@@ -9,20 +9,12 @@
 from zarr.compat import PY2
 from zarr.attrs import Attributes
 from zarr.core import Array
-<<<<<<< HEAD
-from zarr.storage import contains_array, contains_group, init_group, \
-    DictStore, DirectoryStore, group_meta_key, attrs_key, listdir, rmdir
-from zarr.creation import array, create, empty, zeros, ones, full, \
-    empty_like, zeros_like, ones_like, full_like
-from zarr.util import normalize_storage_path, normalize_shape, InfoReporter, TreeViewer
-=======
-from zarr.storage import (contains_array, contains_group, init_group, DictStore, group_meta_key,
-                          attrs_key, listdir, rmdir)
-from zarr.creation import (array, create, empty, zeros, ones, full, empty_like, zeros_like,
-                           ones_like, full_like, normalize_store_arg)
-from zarr.util import (normalize_storage_path, normalize_shape, InfoReporter,
+from zarr.storage import (contains_array, contains_group, init_group,
+                          DictStore, group_meta_key, attrs_key, listdir, rmdir)
+from zarr.creation import (array, create, empty, zeros, ones, full,
+                           empty_like, zeros_like, ones_like, full_like, normalize_store_arg)
+from zarr.util import (normalize_storage_path, normalize_shape, InfoReporter, TreeViewer,
                        is_valid_python_name, instance_dir)
->>>>>>> 959a963a
 from zarr.errors import err_contains_array, err_contains_group, err_group_not_found, err_read_only
 from zarr.meta import decode_group_metadata
 
